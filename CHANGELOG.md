--- conflicted
+++ resolved
@@ -20,15 +20,12 @@
        however this speedup is only achieved with some unpublished React Native patches.
 
        To try out JSI, add `experimentalUseJSI: true` to `SQLiteAdapter` constructor.
-<<<<<<< HEAD
+- [Query] Added `Q.experimentalSortBy(sortColumn, sortOrder)`, `Q.experimentalTake(count)`, `Q.experimentalSkip(count)` methods - @Kenneth-KT
 - `Database.batch()` can now be called with a single array of models
 - [DX] `Database.get(tableName)` is now a shortcut for `Database.collections.get(tableName)`
 - [DX] Query is now thenable - you can now use `await query` and `await query.count` instead of `await query.fetch()` and `await query.fetchCount()`
 - [DX] Relation is now thenable - you can now use `await relation` instead of `await relation.fetch()`
 - [DX] Exposed `collection.db` and `model.db` as shortcuts to get to their Database object
-=======
-- [Query] Added `Q.experimentalSortBy(sortColumn, sortOrder)`, `Q.experimentalTake(count)`, `Q.experimentalSkip(count)` methods - @Kenneth-KT
->>>>>>> 7e434e59
 
 ### Changes
 
