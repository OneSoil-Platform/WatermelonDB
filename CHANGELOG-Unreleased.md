# Changelog

## Unreleased

### BREAKING CHANGES
- [LokiJS] `useWebWorker` and `useIncrementalIndexedDB` options are now required (previously, skipping them would only trigger a warning)

### New features
- [Model] `Model.update` method now returns updated record
<<<<<<< HEAD
- [adapters] `onSetUpError: Error => void` option is added to both `SQLiteAdapter` and `LokiJSAdapter`. Supply this option to catch initialization errors and offer the user to reload or log out
=======
- [Android] Autolinking is now supported (v0.20 is insufficient)
>>>>>>> de711923

### Performance

### Changes

- [Sync] Optional `log` passed to sync now has more helpful diagnostic information
- [Sync] Open-sourced a simple SyncLogger you can optionally use. See docs for more info.
- [SQLiteAdapter] `synchronous:true` option is now deprecated and will be replaced with `experimentalUseJSI: true` in the future. Please test if your app compiles and works well with `experimentalUseJSI: true`, and if not - file an issue!

### Fixes

<<<<<<< HEAD
- [Resilience] Added extra diagnostics for when you encounter the `Record ID aa#bb was sent over the bridge, but it's not cached` error and a recovery path (LokiJSAdapter-only). Please file an issue if you encounter this issue!
- [Typescript] Fixed type on OnFunction to accept `and` in join
=======
- [Typescript] Fixed type on OnFunction to accept `and` in join 
- [Typescript] Fixed type `database#batch(records)`'s argument `records` to accept mixed types
>>>>>>> de711923

### Internal

- Added an experimental mode where a broken database state is detected, further mutations prevented, and the user notified<|MERGE_RESOLUTION|>--- conflicted
+++ resolved
@@ -7,11 +7,8 @@
 
 ### New features
 - [Model] `Model.update` method now returns updated record
-<<<<<<< HEAD
 - [adapters] `onSetUpError: Error => void` option is added to both `SQLiteAdapter` and `LokiJSAdapter`. Supply this option to catch initialization errors and offer the user to reload or log out
-=======
 - [Android] Autolinking is now supported (v0.20 is insufficient)
->>>>>>> de711923
 
 ### Performance
 
@@ -23,13 +20,9 @@
 
 ### Fixes
 
-<<<<<<< HEAD
 - [Resilience] Added extra diagnostics for when you encounter the `Record ID aa#bb was sent over the bridge, but it's not cached` error and a recovery path (LokiJSAdapter-only). Please file an issue if you encounter this issue!
 - [Typescript] Fixed type on OnFunction to accept `and` in join
-=======
-- [Typescript] Fixed type on OnFunction to accept `and` in join 
 - [Typescript] Fixed type `database#batch(records)`'s argument `records` to accept mixed types
->>>>>>> de711923
 
 ### Internal
 
