# Changelog

## Unreleased

### BREAKING CHANGES

### Deprecations

- [LokiJS] `Q.unsafeLokiFilter` is now deprecated and will be removed in a future version.
    Use `Q.unsafeLokiTransform((raws, loki) => raws.filter(raw => ...))` instead.

### New features

<<<<<<< HEAD
### Changes

- [Docs] Add advanced tutorial to share database across iOS targets 
=======
### Performance

- Removed dependency on rambdax and made the util library smaller to keep

### Changes
>>>>>>> ca55e3c0

### Fixes

### Internal<|MERGE_RESOLUTION|>--- conflicted
+++ resolved
@@ -11,17 +11,13 @@
 
 ### New features
 
-<<<<<<< HEAD
-### Changes
-
-- [Docs] Add advanced tutorial to share database across iOS targets 
-=======
 ### Performance
 
 - Removed dependency on rambdax and made the util library smaller to keep
 
 ### Changes
->>>>>>> ca55e3c0
+
+- [Docs] Add advanced tutorial to share database across iOS targets
 
 ### Fixes
 
