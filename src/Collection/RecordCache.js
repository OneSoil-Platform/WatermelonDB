// @flow

import logger from '../utils/common/logger'

import type Model, { RecordId } from '../Model'
import type Collection from './index'
import type { CachedQueryResult } from '../adapters/type'
import type { TableName } from '../Schema'
import type { RawRecord } from '../RawRecord'

type Instantiator<T> = (RawRecord) => T

export default class RecordCache<Record: Model> {
  map: Map<RecordId, Record> = new Map()

  tableName: TableName<Record>

  recordInsantiator: Instantiator<Record>

  _debugCollection: Collection<Record>

  constructor(
    tableName: TableName<Record>,
    recordInsantiator: Instantiator<Record>,
    collection: Collection<Record>,
  ): void {
    this.tableName = tableName
    this.recordInsantiator = recordInsantiator
    this._debugCollection = collection
  }

  get(id: RecordId): ?Record {
    return this.map.get(id)
  }

  add(record: Record): void {
    this.map.set(record.id, record)
  }

  delete(record: Record): void {
    this.map.delete(record.id)
  }

  unsafeClear(): void {
    this.map = new Map()
  }

  recordsFromQueryResult(result: CachedQueryResult): Record[] {
    return result.map((res) => this.recordFromQueryResult(res))
  }

  recordFromQueryResult(result: RecordId | RawRecord): Record {
    if (typeof result === 'string') {
      return this._cachedModelForId(result)
    }

    return this._modelForRaw(result)
  }

  rawRecordsFromQueryResult(results: CachedQueryResult): RawRecord[] {
    return results.map((res) => {
      if (typeof res === 'string') {
        return this._cachedModelForId(res)._raw
      }

      const cachedRecord = this.map.get(res.id)
      return cachedRecord ? cachedRecord._raw : res
    })
  }

  _cachedModelForId(id: RecordId): Record {
    const record = this.map.get(id)

    if (!record) {
      const message = `Record ID ${this.tableName}#${id} was sent over the bridge, but it's not cached`
      logger.error(message)

      // Reaching this branch indicates a WatermelonDB/adapter bug. We should never get a record ID
      // if we don't have it in our cache. This probably means that something crashed when adding to
      // adapter-side cached record ID set. NozbeTeams telemetry indicates that this bug *does*
      // nonetheless occur, so when it does, print out useful diagnostics and attempt to recover by
      // resetting adapter-side cached set
      try {
        const adapter = this._debugCollection.database.adapter.underlyingAdapter

        // $FlowFixMe
        if (adapter._clearCachedRecords) {
          // $FlowFixMe
          adapter._clearCachedRecords()
        }

        // $FlowFixMe
        if (adapter._debugDignoseMissingRecord) {
          // $FlowFixMe
          adapter._debugDignoseMissingRecord(this.tableName, id)
        }
      } catch (error) {
        logger.warn(`Ran into an error while running diagnostics:`)
        logger.warn(error)
      }

      throw new Error(message)
    }

    return record
  }

  _modelForRaw(raw: RawRecord, warnIfCached: boolean = true): Record {
    // Sanity check: is this already cached?
    const cachedRecord = this.map.get(raw.id)

    if (cachedRecord) {
<<<<<<< HEAD
      /*logError(
        `Record ${this.tableName}#${
          cachedRecord.id
        } is cached, but full raw object was sent over the bridge`,
      )*/
=======
      // This may legitimately happen if we previously got ID without a record and we cleared
      // adapter-side cached record ID maps to recover
      warnIfCached &&
        logger.warn(
          `Record ${this.tableName}#${cachedRecord.id} is cached, but full raw object was sent over the bridge`,
        )
>>>>>>> e9e1c34c
      return cachedRecord
    }

    // Return new model
    const newRecord = this.recordInsantiator(raw)
    this.add(newRecord)
    return newRecord
  }
}<|MERGE_RESOLUTION|>--- conflicted
+++ resolved
@@ -110,20 +110,12 @@
     const cachedRecord = this.map.get(raw.id)
 
     if (cachedRecord) {
-<<<<<<< HEAD
-      /*logError(
-        `Record ${this.tableName}#${
-          cachedRecord.id
-        } is cached, but full raw object was sent over the bridge`,
-      )*/
-=======
       // This may legitimately happen if we previously got ID without a record and we cleared
       // adapter-side cached record ID maps to recover
       warnIfCached &&
         logger.warn(
           `Record ${this.tableName}#${cachedRecord.id} is cached, but full raw object was sent over the bridge`,
         )
->>>>>>> e9e1c34c
       return cachedRecord
     }
 
