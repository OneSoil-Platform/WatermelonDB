--- conflicted
+++ resolved
@@ -1,13 +1,7 @@
-<<<<<<< HEAD
 import Query from '../Query'
 import * as Q from '../QueryDescription'
 import { logger } from '../utils/common'
-=======
-import Query from 'Query'
-import * as Q from 'QueryDescription'
-import { logger } from 'utils/common'
-import { CollectionChangeTypes } from 'Collection'
->>>>>>> a44d956e
+import { CollectionChangeTypes } from '../Collection'
 
 import { mockDatabase, MockTask, testSchema } from '../__tests__/testModels'
 
