// @flow

import { type Observable, BehaviorSubject } from '../utils/rx'
import { type Unsubscribe } from '../utils/subscriptions'
import invariant from '../utils/common/invariant'
import ensureSync from '../utils/common/ensureSync'
import fromPairs from '../utils/fp/fromPairs'
import noop from '../utils/fp/noop'
import type { $RE } from '../types'

import type Database from '../Database'
import type Collection from '../Collection'
import type CollectionMap from '../Database/CollectionMap'
import { type TableName, type ColumnName, columnName } from '../Schema'
import type { Value } from '../QueryDescription'
import { type RawRecord, type DirtyRaw, sanitizedRaw, setRawSanitized } from '../RawRecord'
import { setRawColumnChange } from '../sync/helpers'

import { createTimestampsFor, fetchDescendants } from './helpers'

export type RecordId = string

/**
 * Sync status of this record:
 *
 * - `synced` - up to date as of last sync
 * - `created` - locally created, not yet pushed
 * - `updated` - locally updated, not yet pushed
 * - `deleted` - locally marked as deleted, not yet pushed
 * - `disposable` - read-only, memory-only, not part of sync, MUST NOT appear in a persisted record
 */
export type SyncStatus = 'synced' | 'created' | 'updated' | 'deleted' | 'disposable'

export type BelongsToAssociation = $RE<{ type: 'belongs_to', key: ColumnName }>
export type HasManyAssociation = $RE<{ type: 'has_many', foreignKey: ColumnName }>
export type AssociationInfo = BelongsToAssociation | HasManyAssociation
export type Associations = { +[TableName<any>]: AssociationInfo }

// TODO: Refactor associations API and ideally get rid of this in favor of plain arrays/objects
export function associations(
  ...associationList: [TableName<any>, AssociationInfo][]
): Associations {
  return (fromPairs(associationList): any)
}

export default class Model {
  /**
   * This must be set in Model subclasses to the name of associated database table
   */
  static +table: TableName<this>

  /**
   * This can be set in Model subclasses to define (parent/child) relationships between different
   * Models.
   *
   * See docs for more details.
   */
  static associations: Associations = {}

  // Used by withObservables to differentiate between object types
  static _wmelonTag: string = 'model'

  _raw: RawRecord

  _isEditing: boolean = false

  _preparedState: null | 'create' | 'update' | 'markAsDeleted' | 'destroyPermanently' = null

  __changes: ?BehaviorSubject<$FlowFixMe<this>> = null

  _getChanges(): BehaviorSubject<$FlowFixMe<this>> {
    if (!this.__changes) {
      // initializing lazily - it has non-trivial perf impact on very large collections
      this.__changes = new BehaviorSubject(this)
    }
    return this.__changes
  }

  /**
   * Record's ID
   */
  get id(): RecordId {
    return this._raw.id
  }

  /**
   * Record's sync status
   *
   * @see SyncStatus
   */
  get syncStatus(): SyncStatus {
    return this._raw._status
  }

  /**
   * Modifies the record.
   * Pass a function to set attributes of the new record.
   *
   * Updates `updateAt` field (if available)
   *
   * Note: This method must be called within a Writer {@link Database#write}.
   *
   * * @example
   * ```js
   * someTask.create(task => {
   *   task.name = 'New name'
   * })
   */
  async update(recordUpdater: (this) => void = noop): Promise<this> {
    this.db._ensureInWriter(`Model.update()`)
    const record = this.prepareUpdate(recordUpdater)
    await this.db.batch(this)
    return record
  }

  /**
   * Prepares record to be updated
   *
   * Use this to batch-execute multiple changes at once.
   * Note: Prepared changes must be executed by **synchronously** passing them to `database.batch()`
   * @see {Model#update}
   * @see {Database#batch}
   */
  prepareUpdate(recordUpdater: (this) => void = noop): this {
    invariant(!this._preparedState, `Cannot update a record with pending changes`)
    this.__ensureNotDisposable(`Model.prepareUpdate()`)
    this._isEditing = true

    // Touch updatedAt (if available)
    if ('updatedAt' in this) {
      this._setRaw(columnName('updated_at'), Date.now())
    }

    // Perform updates
    ensureSync(recordUpdater(this))
    this._isEditing = false
    this._preparedState = 'update'

    // TODO: `process.nextTick` doesn't work on React Native
    // We could polyfill with setImmediate, but it doesn't have the same effect — test and enseure
    // it would actually work for this purpose
    // TODO: Also add to other prepared changes
    if (
      process.env.NODE_ENV !== 'production' &&
      typeof process !== 'undefined' &&
      process &&
      process.nextTick
    ) {
      process.nextTick(() => {
        invariant(
          this._preparedState !== 'update',
          `record.prepareUpdate was called on ${this.table}#${this.id} but wasn't sent to batch() synchronously -- this is bad!`,
        )
      })
    }

    return this
  }

  /**
   * Marks this record as deleted (it will be deleted permanently after sync)
   *
   * Note: This method must be called within a Writer {@link Database#write}.
   */
  async markAsDeleted(): Promise<void> {
    this.db._ensureInWriter(`Model.markAsDeleted()`)
    this.__ensureNotDisposable(`Model.markAsDeleted()`)
    await this.db.batch(this.prepareMarkAsDeleted())
  }

  /**
   * Prepares record to be marked as deleted
   *
   * Use this to batch-execute multiple changes at once.
   * Note: Prepared changes must be executed by **synchronously** passing them to `database.batch()`
   * @see {Model#markAsDeleted}
   * @see {Database#batch}
   */
  prepareMarkAsDeleted(): this {
    invariant(!this._preparedState, `Cannot mark a record with pending changes as deleted`)
    this.__ensureNotDisposable(`Model.prepareMarkAsDeleted()`)
    this._raw._status = 'deleted'
    this._preparedState = 'markAsDeleted'
    return this
  }

  /**
   * Permanently deletes this record from the database
   *
   * Note: Do not use this when using Sync, as deletion will not be synced.
   *
   * Note: This method must be called within a Writer {@link Database#write}.
   */
  async destroyPermanently(): Promise<void> {
    this.db._ensureInWriter(`Model.destroyPermanently()`)
    this.__ensureNotDisposable(`Model.destroyPermanently()`)
    await this.db.batch(this.prepareDestroyPermanently())
  }

  /**
   * Prepares record to be permanently destroyed
   *
   * Note: Do not use this when using Sync, as deletion will not be synced.
   *
   * Use this to batch-execute multiple changes at once.
   * Note: Prepared changes must be executed by **synchronously** passing them to `database.batch()`
   * @see {Model#destroyPermanently}
   * @see {Database#batch}
   */
  prepareDestroyPermanently(): this {
    invariant(!this._preparedState, `Cannot destroy permanently a record with pending changes`)
    this.__ensureNotDisposable(`Model.prepareDestroyPermanently()`)
    this._raw._status = 'deleted'
    this._preparedState = 'destroyPermanently'
    return this
  }

  /**
   * Marks this records and its descendants as deleted (they will be deleted permenently after sync)
   *
   * Descendants are determined by taking Model's `has_many` (children) associations, and then their
   * children associations recursively.
   *
   * Note: This method must be called within a Writer {@link Database#write}.
   */
  async experimentalMarkAsDeleted(): Promise<void> {
    this.db._ensureInWriter(`Model.experimental_markAsDeleted()`)
    this.__ensureNotDisposable(`Model.experimentalMarkAsDeleted()`)
    const records = await fetchDescendants(this)
    records.forEach((model) => model.prepareMarkAsDeleted())
    records.push(this.prepareMarkAsDeleted())
    await this.db.batch(records)
  }

  /**
   * Permanently deletes this record and its descendants from the database
   *
   * Descendants are determined by taking Model's `has_many` (children) associations, and then their
   * children associations recursively.
   *
   * Note: Do not use this when using Sync, as deletion will not be synced.
   *
   * Note: This method must be called within a Writer {@link Database#write}.
   */
  async experimentalDestroyPermanently(): Promise<void> {
    this.db._ensureInWriter(`Model.experimental_destroyPermanently()`)
    this.__ensureNotDisposable(`Model.experimentalDestroyPermanently()`)
    const records = await fetchDescendants(this)
    records.forEach((model) => model.prepareDestroyPermanently())
    records.push(this.prepareDestroyPermanently())
    await this.db.batch(records)
  }

  // *** Observing changes ***

  /**
   * Returns an `Rx.Observable` that emits a signal immediately upon subscription and then every time
   * this record changes.
   *
   * Signals contain this record as its value for convenience.
   *
   * Emits `complete` signal if this record is deleted (marked as deleted or permanently destroyed)
   */
  observe(): Observable<this> {
    invariant(this._preparedState !== 'create', `Cannot observe uncommitted record`)
    return this._getChanges()
  }

  /**
   * Collection associated with this Model
   */
  +collection: Collection<$FlowFixMe<this>>

  // TODO: Deprecate
  /**
   * Collections of other Models in the same database as this record.
   *
   * @deprecated
   */
  get collections(): CollectionMap {
    return this.database.collections
  }

  // TODO: Deprecate
  get database(): Database {
    return this.collection.database
  }

  /**
   * `Database` this record is associated with
   */
  get db(): Database {
    return this.collection.database
  }

  get asModel(): this {
    return this
  }

  /**
   * Table name of this record
   */
  get table(): TableName<this> {
    return this.constructor.table
  }

  // TODO: protect batch,callWriter,... from being used outside a @reader/@writer
  /**
   * Convenience method that should ONLY be used by Model's `@writer`-decorated methods
   *
   * @see {Database#batch}
   */
  batch(...records: $ReadOnlyArray<Model | null | void | false>): Promise<void> {
    return this.db.batch((records: any))
  }

  /**
   * Convenience method that should ONLY be used by Model's `@writer`-decorated methods
   *
   * @see {WriterInterface#callWriter}
   */
  callWriter<T>(action: () => Promise<T>): Promise<T> {
    return this.db._workQueue.subAction(action)
  }

  /**
   * Convenience method that should ONLY be used by Model's `@writer`/`@reader`-decorated methods
   *
   * @see {ReaderInterface#callReader}
   */
  callReader<T>(action: () => Promise<T>): Promise<T> {
    return this.db._workQueue.subAction(action)
  }

  // *** Implementation details ***

  // Don't use this directly! Use `collection.create()`
  constructor(collection: Collection<this>, raw: RawRecord): void {
    this.collection = collection
    this._raw = raw
  }

  static _prepareCreate(
    collection: Collection<$FlowFixMe<this>>,
    recordBuilder: (this) => void,
  ): this {
    const record = new this(
      collection,
      // sanitizedRaw sets id
      sanitizedRaw(createTimestampsFor(this.prototype), collection.schema),
    )

    record._preparedState = 'create'
    record._isEditing = true
    ensureSync(recordBuilder(record))
    record._isEditing = false

    return record
  }

  static _prepareCreateFromDirtyRaw(
    collection: Collection<$FlowFixMe<this>>,
    dirtyRaw: DirtyRaw,
  ): this {
    const record = new this(collection, sanitizedRaw(dirtyRaw, collection.schema))
    record._preparedState = 'create'
    return record
  }

  static _disposableFromDirtyRaw(
    collection: Collection<$FlowFixMe<this>>,
    dirtyRaw: DirtyRaw,
  ): this {
    const record = new this(collection, sanitizedRaw(dirtyRaw, collection.schema))
    record._raw._status = 'disposable'
    return record
  }

  _subscribers: [(isDeleted: boolean) => void, any][] = []

  /**
   * Notifies `subscriber` on every change (update/delete) of this record
   *
   * Notification contains a flag that indicates whether the change is due to deletion
   * (Currently, subscribers are called after `changes` emissions, but this behavior might change)
   */
  experimentalSubscribe(subscriber: (isDeleted: boolean) => void, debugInfo?: any): Unsubscribe {
    const entry = [subscriber, debugInfo]
    this._subscribers.push(entry)

    return () => {
      const idx = this._subscribers.indexOf(entry)
      idx !== -1 && this._subscribers.splice(idx, 1)
    }
  }

  _notifyChanged(): void {
    this._getChanges().next(this)
    this._subscribers.forEach(([subscriber]) => {
      subscriber(false)
    })
  }

  _notifyDestroyed(): void {
    this._getChanges().complete()
    this._subscribers.forEach(([subscriber]) => {
      subscriber(true)
    })
  }

  // TODO: Make this official API
  _getRaw(rawFieldName: ColumnName): Value {
    return this._raw[(rawFieldName: string)]
  }

  // TODO: Make this official API
  _setRaw(rawFieldName: ColumnName, rawValue: Value): void {
<<<<<<< HEAD
    invariant(this._isEditing, 'Not allowed to change record outside of create/update()')
    // invariant(
    //   !(this._getChanges(): $FlowFixMe<BehaviorSubject<any>>).isStopped &&
    //     this._raw._status !== 'deleted',
    //   'Not allowed to change deleted records',
    // )

=======
    this.__ensureCanSetRaw()
>>>>>>> e9e1c34c
    const valueBefore = this._raw[(rawFieldName: string)]
    setRawSanitized(this._raw, rawFieldName, rawValue, this.collection.schema.columns[rawFieldName])

    if (valueBefore !== this._raw[(rawFieldName: string)] && this._preparedState !== 'create') {
      setRawColumnChange(this._raw, rawFieldName)
    }
  }

  // Please don't use this unless you really understand how Watermelon Sync works, and thought long and
  // hard about risks of inconsistency after sync
  // TODO: Make this official API
  _dangerouslySetRawWithoutMarkingColumnChange(rawFieldName: ColumnName, rawValue: Value): void {
    this.__ensureCanSetRaw()
    setRawSanitized(this._raw, rawFieldName, rawValue, this.collection.schema.columns[rawFieldName])
  }

  __ensureCanSetRaw(): void {
    this.__ensureNotDisposable(`Model._setRaw()`)
    invariant(this._isEditing, 'Not allowed to change record outside of create/update()')
<<<<<<< HEAD
    // invariant(
    //   !(this._getChanges(): $FlowFixMe<BehaviorSubject<any>>).isStopped &&
    //     this._raw._status !== 'deleted',
    //   'Not allowed to change deleted records',
    // )
=======
    invariant(
      !(this._getChanges(): $FlowFixMe<BehaviorSubject<any>>).isStopped &&
        this._raw._status !== 'deleted',
      'Not allowed to change deleted records',
    )
  }
>>>>>>> e9e1c34c

  __ensureNotDisposable(debugName: string): void {
    invariant(
      this._raw._status !== 'disposable',
      `${debugName} cannot be called on a disposable record`,
    )
  }
}<|MERGE_RESOLUTION|>--- conflicted
+++ resolved
@@ -415,7 +415,6 @@
 
   // TODO: Make this official API
   _setRaw(rawFieldName: ColumnName, rawValue: Value): void {
-<<<<<<< HEAD
     invariant(this._isEditing, 'Not allowed to change record outside of create/update()')
     // invariant(
     //   !(this._getChanges(): $FlowFixMe<BehaviorSubject<any>>).isStopped &&
@@ -423,9 +422,6 @@
     //   'Not allowed to change deleted records',
     // )
 
-=======
-    this.__ensureCanSetRaw()
->>>>>>> e9e1c34c
     const valueBefore = this._raw[(rawFieldName: string)]
     setRawSanitized(this._raw, rawFieldName, rawValue, this.collection.schema.columns[rawFieldName])
 
@@ -445,20 +441,11 @@
   __ensureCanSetRaw(): void {
     this.__ensureNotDisposable(`Model._setRaw()`)
     invariant(this._isEditing, 'Not allowed to change record outside of create/update()')
-<<<<<<< HEAD
     // invariant(
     //   !(this._getChanges(): $FlowFixMe<BehaviorSubject<any>>).isStopped &&
     //     this._raw._status !== 'deleted',
     //   'Not allowed to change deleted records',
     // )
-=======
-    invariant(
-      !(this._getChanges(): $FlowFixMe<BehaviorSubject<any>>).isStopped &&
-        this._raw._status !== 'deleted',
-      'Not allowed to change deleted records',
-    )
-  }
->>>>>>> e9e1c34c
 
   __ensureNotDisposable(debugName: string): void {
     invariant(
