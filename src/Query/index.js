// @flow
/* eslint-disable no-use-before-define */

import allPromises from '../utils/fp/allPromises'
import invariant from '../utils/common/invariant'
import { Observable } from '../utils/rx'
import { toPromise } from '../utils/fp/Result'
import {
  fromArrayOrSpread,
  // eslint-disable-next-line no-unused-vars
  type ArrayOrSpreadFn,
} from '../utils/fp'
import { type Unsubscribe, SharedSubscribable } from '../utils/subscriptions'

// import from decorarators break the app on web production WTF ¯\_(ツ)_/¯
import lazy from '../decorators/lazy'

import subscribeToCount from '../observation/subscribeToCount'
import subscribeToQuery from '../observation/subscribeToQuery'
import subscribeToQueryWithColumns from '../observation/subscribeToQueryWithColumns'
import * as Q from '../QueryDescription'
import type { Clause, QueryDescription } from '../QueryDescription'
import type Model, { AssociationInfo, RecordId } from '../Model'
import type Collection from '../Collection'
import type { TableName, ColumnName } from '../Schema'

import { getAssociations } from './helpers'

export type QueryAssociation = $Exact<{
  from: TableName<any>,
  to: TableName<any>,
  info: AssociationInfo,
}>

export type SerializedQuery = $Exact<{
  table: TableName<any>,
  description: QueryDescription,
  associations: QueryAssociation[],
}>

interface QueryCountProxy {
  then<U>(
    onFulfill?: (value: number) => Promise<U> | U,
    onReject?: (error: any) => Promise<U> | U,
  ): Promise<U>;
}

export default class Query<Record: Model> {
  // Used by withObservables to differentiate between object types
  static _wmelonTag: string = 'query'

  /**
   * Collection associated with this query
   */
  collection: Collection<Record>

  // TODO: Should this be public API? QueryDescription structure changes quite a bit...
  description: QueryDescription

  _rawDescription: QueryDescription

  @lazy
  _cachedSubscribable: SharedSubscribable<Record[]> = new SharedSubscribable((subscriber) =>
    subscribeToQuery(this, subscriber),
  )

  @lazy
  _cachedCountSubscribable: SharedSubscribable<number> = new SharedSubscribable((subscriber) =>
    subscribeToCount(this, false, subscriber),
  )

<<<<<<< HEAD
=======
  @lazy
  _cachedCountThrottledSubscribable: SharedSubscribable<number> = new SharedSubscribable(
    (subscriber) => subscribeToCount(this, true, subscriber),
  )

>>>>>>> e9e1c34c
  // Note: Don't use this directly, use Collection.query(...)
  constructor(collection: Collection<Record>, clauses: Clause[]): void {
    this.collection = collection
    this._rawDescription = Q.buildQueryDescription(clauses)
    this.description = Q.queryWithoutDeleted(this._rawDescription)
  }

  /*:: extend: ArrayOrSpreadFn<Clause, Query<Record>>  */
  /**
   * Returns a new Query that contains all clauses (conditions, sorting, etc.) from this Query
   * as well as the ones passed as arguments.
   *
   * You can pass conditions as multiple arguments or a single array.
   */
  // $FlowFixMe
  extend(...args: Clause[]): Query<Record> {
    const clauses = fromArrayOrSpread<Clause>(args, 'Collection.query', 'Clause')
    const { collection } = this
    const { where, sortBy, take, skip, joinTables, nestedJoinTables, lokiTransform, sql } =
      this._rawDescription

    invariant(!sql, 'Cannot extend an unsafe SQL query')

    // TODO: Move this & tests to QueryDescription
    return new Query(collection, [
      Q.experimentalJoinTables(joinTables),
      ...nestedJoinTables.map(({ from, to }) => Q.experimentalNestedJoin(from, to)),
      ...where,
      ...sortBy,
      ...(take ? [Q.take(take)] : []),
      ...(skip ? [Q.skip(skip)] : []),
      ...(lokiTransform ? [Q.unsafeLokiTransform(lokiTransform)] : []),
      ...clauses,
    ])
  }

  /**
   * `query.pipe(fn)` is a FP convenience for `fn(query)`
   */
  pipe<T>(transform: (this) => T): T {
    return transform(this)
  }

  /**
   * Fetches the list of records matching this query
   *
   * Tip: For convenience, you can also use `await query`
   */
  fetch(): Promise<Record[]> {
    return toPromise((callback) => this.collection._fetchQuery(this, callback))
  }

  then<U>(
    onFulfill?: (value: Record[]) => Promise<U> | U,
    onReject?: (error: any) => Promise<U> | U,
  ): Promise<U> {
    // $FlowFixMe
    return this.fetch().then(onFulfill, onReject)
  }

  /**
   * Returns an `Rx.Observable` that tracks the list of records matching this query
   *
   * Tip: When using `withObservables`, you can simply pass the query without calling `.observe()`
   *
   * Warning: Changes to individual records in the array are NOT observed. Use `observeWithColumns`
   */
  observe(): Observable<Record[]> {
    return Observable.create((observer) =>
      this._cachedSubscribable.subscribe((records) => {
        observer.next(records)
      }),
    )
  }

<<<<<<< HEAD
  observeEvent(): Observable<Record[]> {
    return this.collection.observeQuery(this)
  }

  observeCountEvent(): Observable<Record[]> {
    return this.collection.observeCountQuery(this)
  }

  // Same as `observe()` but also emits the list when any of the records
  // on the list has one of `columnNames` chaged
=======
  /**
   * Same as {@link Query#observe}, but also emits when any of the records on the list
   * has one of its `columnNames` changed.
   */
>>>>>>> e9e1c34c
  observeWithColumns(columnNames: ColumnName[]): Observable<Record[]> {
    return Observable.create((observer) =>
      this.experimentalSubscribeWithColumns(columnNames, (records) => {
        observer.next(records)
      }),
    )
  }

  /**
   * Fetches the number of records matching this query
   *
   * Tip: For convenience you can also use `await query.count`
   */
  fetchCount(): Promise<number> {
    return toPromise((callback) => this.collection._fetchCount(this, callback))
  }

  get count(): QueryCountProxy {
    const model = this
    return {
      then<U>(
        onFulfill?: (value: number) => Promise<U> | U,
        onReject?: (error: any) => Promise<U> | U,
      ): Promise<U> {
        // $FlowFixMe
        return model.fetchCount().then(onFulfill, onReject)
      },
    }
  }

  /**
   * Returns an `Rx.Observable` that tracks the number of matching records
   *
   * Note: By default, the count is throttled. Pass `false` to opt out of throttling.
   */
  observeCount(isThrottled: boolean = true): Observable<number> {
<<<<<<< HEAD
    return Observable.create(observer => {
      return this._cachedCountSubscribable.subscribe(count => {
=======
    return Observable.create((observer) => {
      const subscribable = isThrottled
        ? this._cachedCountThrottledSubscribable
        : this._cachedCountSubscribable
      return subscribable.subscribe((count) => {
>>>>>>> e9e1c34c
        observer.next(count)
      })
    })
  }

  /**
   * Fetches the list of IDs of records matching this query
   *
   * Note: This is faster than using `fetch()` if you only need IDs
   */
  fetchIds(): Promise<RecordId[]> {
    return toPromise((callback) => this.collection._fetchIds(this, callback))
  }

  /**
   * Fetches an array of raw results of this query from the database.
   * These are plain JavaScript types and objects, not `Model` instances
   *
   * Warning: You MUST NOT mutate these objects, this can corrupt the database!
   *
   * This is useful as a performance optimization or for running non-standard raw queries
   * (e.g. pragmas, statistics, groupped results, records with extra columns, etc...)
   */
  unsafeFetchRaw(): Promise<any[]> {
    return toPromise((callback) => this.collection._unsafeFetchRaw(this, callback))
  }

  /**
   * Rx-free equivalent of `.observe()`
   */
  experimentalSubscribe(subscriber: (Record[]) => void): Unsubscribe {
    return this._cachedSubscribable.subscribe(subscriber)
  }

  /**
   * Rx-free equivalent of `.observeWithColumns()`
   */
  experimentalSubscribeWithColumns(
    columnNames: ColumnName[],
    subscriber: (Record[]) => void,
  ): Unsubscribe {
    return subscribeToQueryWithColumns(this, columnNames, subscriber)
  }

  /**
   * Rx-free equivalent of `.observeCount()`
   */
  experimentalSubscribeToCount(subscriber: (number) => void): Unsubscribe {
    return this._cachedCountSubscribable.subscribe(subscriber)
  }

  /**
   * Marks all records matching this query as deleted (they will be deleted permenantly after sync)
   *
   * Note: This method must be called within a Writer {@link Database#write}.
   *
   * @see {Model#markAsDeleted}
   */
  async markAllAsDeleted(): Promise<void> {
    const records = await this.fetch()
    await allPromises((record) => record.markAsDeleted(), records)
  }

  /**
   * Permanently deletes all records matching this query
   *
   * Note: Do not use this when using Sync, as deletion will not be synced.
   *
   * Note: This method must be called within a Writer {@link Database#write}.
   *
   * @see {Model#destroyPermanently}
   */
  async destroyAllPermanently(): Promise<void> {
    const records = await this.fetch()
    await allPromises((record) => record.destroyPermanently(), records)
  }

  // MARK: - Internals

  /**
   * `Model` subclass associated with this query
   */
  get modelClass(): Class<Record> {
    return this.collection.modelClass
  }

  /**
   * Table name of the Collection associated with this query
   */
  get table(): TableName<Record> {
    // $FlowFixMe
    return this.modelClass.table
  }

  // TODO: Should any of the below be public API? Is this any useful outside of Watermelon
  // internals? If so, should it even be here, not `_`-prefixed?
  get secondaryTables(): TableName<any>[] {
    return this.description.joinTables.concat(this.description.nestedJoinTables.map(({ to }) => to))
  }

  get allTables(): TableName<any>[] {
    return [this.table].concat(this.secondaryTables)
  }

  get associations(): QueryAssociation[] {
    return getAssociations(this.description, this.modelClass, this.collection.db)
  }

  // Serialized version of Query (e.g. for sending to web worker)
  serialize(): SerializedQuery {
    const { table, description, associations } = this
    return { table, description, associations }
  }
}<|MERGE_RESOLUTION|>--- conflicted
+++ resolved
@@ -69,14 +69,11 @@
     subscribeToCount(this, false, subscriber),
   )
 
-<<<<<<< HEAD
-=======
   @lazy
   _cachedCountThrottledSubscribable: SharedSubscribable<number> = new SharedSubscribable(
     (subscriber) => subscribeToCount(this, true, subscriber),
   )
 
->>>>>>> e9e1c34c
   // Note: Don't use this directly, use Collection.query(...)
   constructor(collection: Collection<Record>, clauses: Clause[]): void {
     this.collection = collection
@@ -152,7 +149,6 @@
     )
   }
 
-<<<<<<< HEAD
   observeEvent(): Observable<Record[]> {
     return this.collection.observeQuery(this)
   }
@@ -163,12 +159,6 @@
 
   // Same as `observe()` but also emits the list when any of the records
   // on the list has one of `columnNames` chaged
-=======
-  /**
-   * Same as {@link Query#observe}, but also emits when any of the records on the list
-   * has one of its `columnNames` changed.
-   */
->>>>>>> e9e1c34c
   observeWithColumns(columnNames: ColumnName[]): Observable<Record[]> {
     return Observable.create((observer) =>
       this.experimentalSubscribeWithColumns(columnNames, (records) => {
@@ -205,16 +195,8 @@
    * Note: By default, the count is throttled. Pass `false` to opt out of throttling.
    */
   observeCount(isThrottled: boolean = true): Observable<number> {
-<<<<<<< HEAD
     return Observable.create(observer => {
       return this._cachedCountSubscribable.subscribe(count => {
-=======
-    return Observable.create((observer) => {
-      const subscribable = isThrottled
-        ? this._cachedCountThrottledSubscribable
-        : this._cachedCountSubscribable
-      return subscribable.subscribe((count) => {
->>>>>>> e9e1c34c
         observer.next(count)
       })
     })
