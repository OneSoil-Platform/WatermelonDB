// @flow
/* eslint-disable no-use-before-define */

import allPass from '../../utils/fp/allPass'
import anyPass from '../../utils/fp/anyPass'

import invariant from '../../utils/common/invariant'

import type { QueryDescription, WhereDescription, Where } from '../../QueryDescription'
import type { RawRecord } from '../../RawRecord'
import type Model from '../../Model'

import operators from './operators'
import canEncodeMatcher, { forbiddenError } from './canEncode'

// eslint-disable-next-line no-unused-vars
export type Matcher<Element: Model> = (RawRecord) => boolean

const encodeWhereDescription: (WhereDescription) => Matcher<Model> =
  (description) => (rawRecord) => {
    const left = (rawRecord: Object)[description.left]
    const { comparison } = description
    const operator = operators[comparison.operator]

    const compRight = comparison.right
    let right

<<<<<<< HEAD
  // TODO: What about `undefined`s ?
  if (compRight.value !== undefined) {
    right = compRight.value
  } else if (compRight.values) {
    right = compRight.values
  } else if (compRight.column) {
    right = (rawRecord: Object)[compRight.column]
  } else {
    right = undefined
  }
=======
    // TODO: What about `undefined`s ?
    if (compRight.value !== undefined) {
      right = compRight.value
    } else if (compRight.values) {
      right = compRight.values
    } else if (compRight.column) {
      right = (rawRecord: Object)[compRight.column]
    } else {
      throw new Error('Invalid comparisonRight')
    }
>>>>>>> e9e1c34c

    return operator(left, right)
  }

const encodeWhere: (Where) => Matcher<Model> = (where) => {
  switch (where.type) {
    case 'where':
      return encodeWhereDescription(where)
    case 'and':
      return allPass(where.conditions.map(encodeWhere))
    case 'or':
      return anyPass(where.conditions.map(encodeWhere))
    case 'on':
      throw new Error(
        'Illegal Q.on found -- nested Q.ons require explicit Q.experimentalJoinTables declaration',
      )
    default:
      throw new Error(`Illegal clause ${where.type}`)
  }
}

const encodeConditions: (Array<Where>) => Matcher<Model> = (conditions) =>
  allPass(conditions.map(encodeWhere))

export default function encodeMatcher<Element: Model>(query: QueryDescription): Matcher<Element> {
  invariant(canEncodeMatcher(query), forbiddenError)

  return (encodeConditions(query.where): any)
}<|MERGE_RESOLUTION|>--- conflicted
+++ resolved
@@ -25,7 +25,6 @@
     const compRight = comparison.right
     let right
 
-<<<<<<< HEAD
   // TODO: What about `undefined`s ?
   if (compRight.value !== undefined) {
     right = compRight.value
@@ -36,18 +35,6 @@
   } else {
     right = undefined
   }
-=======
-    // TODO: What about `undefined`s ?
-    if (compRight.value !== undefined) {
-      right = compRight.value
-    } else if (compRight.values) {
-      right = compRight.values
-    } else if (compRight.column) {
-      right = (rawRecord: Object)[compRight.column]
-    } else {
-      throw new Error('Invalid comparisonRight')
-    }
->>>>>>> e9e1c34c
 
     return operator(left, right)
   }
