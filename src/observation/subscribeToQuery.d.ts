<<<<<<< HEAD
import type Query from '../Query'
import type Model from '../Model'

import { Observable } from 'rxjs'

export default function observeQuery<Record extends Model>(
  query: Query<Record>,
): Observable<Record[]>
=======
import { type Unsubscribe } from '../utils/subscriptions'

import type Query from '../Query'
import type Model from '../Model'

export default function subscribeToQuery<Record extends Model>(
  query: Query<Record>,
  subscriber: (records: Record[]) => void,
): Unsubscribe
>>>>>>> 74ec66fd
<|MERGE_RESOLUTION|>--- conflicted
+++ resolved
@@ -1,13 +1,3 @@
-<<<<<<< HEAD
-import type Query from '../Query'
-import type Model from '../Model'
-
-import { Observable } from 'rxjs'
-
-export default function observeQuery<Record extends Model>(
-  query: Query<Record>,
-): Observable<Record[]>
-=======
 import { type Unsubscribe } from '../utils/subscriptions'
 
 import type Query from '../Query'
@@ -16,5 +6,4 @@
 export default function subscribeToQuery<Record extends Model>(
   query: Query<Record>,
   subscriber: (records: Record[]) => void,
-): Unsubscribe
->>>>>>> 74ec66fd
+): Unsubscribe