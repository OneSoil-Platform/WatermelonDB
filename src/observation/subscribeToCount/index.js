// @flow
<<<<<<< HEAD
=======

import { Observable, switchMap, distinctUntilChanged, throttleTime } from '../../utils/rx'
import { logError } from '../../utils/common'
import { toPromise } from '../../utils/fp/Result'
>>>>>>> e9e1c34c
import { type Unsubscribe } from '../../utils/subscriptions'

import type Query from '../../Query'

// Produces an observable version of a query count by re-querying the database
// when any change occurs in any of the relevant Stores.
//
// TODO: Potential optimizations:
// - increment/decrement counter using matchers on insert/delete

<<<<<<< HEAD
=======
function observeCountThrottled<Record: Model>(query: Query<Record>): Observable<number> {
  const { collection } = query
  return collection.database.withChangesForTables(query.allTables).pipe(
    throttleTime(250), // Note: this has a bug, but we'll delete it anyway
    switchMap(() => toPromise((callback) => collection._fetchCount(query, callback))),
    distinctUntilChanged(),
  )
}

>>>>>>> e9e1c34c
export default function subscribeToCount<Record: Model>(
  query: Query<Record>,
  isThrottled: boolean,
  subscriber: (number) => void,
): Unsubscribe {
  let unsubscribed = false
  let lastCount = -1;

<<<<<<< HEAD
  const subscription = query.observeCountEvent().subscribe(count => {
    if (unsubscribed) {
      return
    }
    if (count === lastCount) {
      return
    }
=======
  let previousCount = -1
  const observeCountFetch = () => {
    collection._fetchCount(query, (result) => {
      if (result.error) {
        logError(result.error.toString())
        return
      }

      const count = result.value
      const shouldEmit = count !== previousCount && !unsubscribed
      previousCount = count
      shouldEmit && subscriber(count)
    })
  }
>>>>>>> e9e1c34c

    lastCount = count;
    subscriber(count)
  })

  return () => {
    unsubscribed = true
    subscription.unsubscribe()
  }
}<|MERGE_RESOLUTION|>--- conflicted
+++ resolved
@@ -1,11 +1,8 @@
 // @flow
-<<<<<<< HEAD
-=======
 
 import { Observable, switchMap, distinctUntilChanged, throttleTime } from '../../utils/rx'
 import { logError } from '../../utils/common'
 import { toPromise } from '../../utils/fp/Result'
->>>>>>> e9e1c34c
 import { type Unsubscribe } from '../../utils/subscriptions'
 
 import type Query from '../../Query'
@@ -16,8 +13,6 @@
 // TODO: Potential optimizations:
 // - increment/decrement counter using matchers on insert/delete
 
-<<<<<<< HEAD
-=======
 function observeCountThrottled<Record: Model>(query: Query<Record>): Observable<number> {
   const { collection } = query
   return collection.database.withChangesForTables(query.allTables).pipe(
@@ -27,7 +22,6 @@
   )
 }
 
->>>>>>> e9e1c34c
 export default function subscribeToCount<Record: Model>(
   query: Query<Record>,
   isThrottled: boolean,
@@ -36,7 +30,13 @@
   let unsubscribed = false
   let lastCount = -1;
 
-<<<<<<< HEAD
+  let previousCount = -1
+  const observeCountFetch = () => {
+    collection._fetchCount(query, (result) => {
+      if (result.error) {
+        logError(result.error.toString())
+        return
+      }
   const subscription = query.observeCountEvent().subscribe(count => {
     if (unsubscribed) {
       return
@@ -44,22 +44,6 @@
     if (count === lastCount) {
       return
     }
-=======
-  let previousCount = -1
-  const observeCountFetch = () => {
-    collection._fetchCount(query, (result) => {
-      if (result.error) {
-        logError(result.error.toString())
-        return
-      }
-
-      const count = result.value
-      const shouldEmit = count !== previousCount && !unsubscribed
-      previousCount = count
-      shouldEmit && subscriber(count)
-    })
-  }
->>>>>>> e9e1c34c
 
     lastCount = count;
     subscriber(count)
