--- conflicted
+++ resolved
@@ -1,18 +1,13 @@
 // @flow
 
 import { map } from 'rambdax'
-import { isDevelopment } from 'utils/common'
+import { isDevelopment } from '../../utils/common'
 
-<<<<<<< HEAD
-import type Model, { RecordId } from 'Model'
-import type { TableName, AppSchema } from 'Schema'
-import type Query from 'Query'
-import type {
-  DatabaseAdapter,
-  CachedQueryResult,
-  CachedFindResult,
-  BatchOperation,
-} from 'adapters/type'
+import type Model, { RecordId } from '../../Model'
+import type { TableName, AppSchema } from '../../Schema'
+import type { SchemaMigrations } from '../../Schema/migrations'
+import type Query from '../../Query'
+import type { DatabaseAdapter, CachedQueryResult, CachedFindResult, BatchOperation } from '../type'
 import {
   devLogFind,
   devLogQuery,
@@ -20,15 +15,7 @@
   devLogBatch,
   devLogSetUp,
   validateAdapter,
-} from 'adapters/common'
-import type { SchemaMigrations } from '../../Schema/migrations'
-=======
-import type Model, { RecordId } from '../../Model'
-import type { TableName, AppSchema } from '../../Schema'
-import type Query from '../../Query'
-import type { DatabaseAdapter, CachedQueryResult, CachedFindResult, BatchOperation } from '../type'
-import { devLogFind, devLogQuery, devLogCount, devLogBatch, devLogSetUp } from '../common'
->>>>>>> 7ed43d24
+} from '../common'
 
 import WorkerBridge from './WorkerBridge'
 import { actions } from './common'
