--- conflicted
+++ resolved
@@ -1,62 +1,3 @@
-<<<<<<< HEAD
-import { LokiMemoryAdapter } from 'lokijs'
-import type Model from '../../Model'
-import type { RecordId } from '../../Model'
-import type Query from '../../Query'
-import type { DirtyRaw } from '../../RawRecord'
-import type { AppSchema, TableName } from '../../Schema'
-import type { SchemaMigrations } from '../../Schema/migrations'
-import type { BatchOperation, CachedFindResult, CachedQueryResult, DatabaseAdapter } from '../type'
-
-export interface LokiAdapterOptions {
-  dbName?: string
-  schema: AppSchema
-  migrations?: SchemaMigrations
-  useWebWorker?: boolean
-  useIncrementalIndexedDB?: boolean
-  _testLokiAdapter?: LokiMemoryAdapter
-  onQuotaExceededError?: (error: any) => void
-  onSetUpError?: (error: Error) => void
-  extraLokiOptions?: {
-    autosave?: boolean
-    autosaveInterval?: number
-  }
-  extraIncrementalIDBOptions?: {
-    onDidOverwrite?: () => void
-    onversionchange?: () => void
-    serializeChunk?: (table: TableName<any>, raws: DirtyRaw[]) => any
-    deserializeChunk?: (table: TableName<any>, chunk: any) => DirtyRaw[]
-    onFetchStart?: () => void
-  }
-}
-
-export default interface LokiJSAdapter extends DatabaseAdapter {
-  schema: AppSchema
-
-  constructor(options: LokiAdapterOptions)
-
-  batch(operations: BatchOperation[]): Promise<void>
-
-  count<T extends Model>(query: Query<T>): Promise<number>
-
-  destroyDeletedRecords(tableName: TableName<any>, recordIds: RecordId[]): Promise<void>
-
-  find(table: TableName<any>, id: RecordId): Promise<CachedFindResult>
-
-  getDeletedRecords(tableName: TableName<any>): Promise<RecordId[]>
-
-  getLocal(key: string): Promise<string | null>
-
-  query<T extends Model>(query: Query<T>): Promise<CachedQueryResult>
-
-  removeLocal(key: string): Promise<void>
-
-  setLocal(key: string, value: string): Promise<void>
-
-  unsafeClearCachedRecords(): Promise<void>
-
-  unsafeResetDatabase(): Promise<void>
-=======
 import type { LokiMemoryAdapter } from './type'
 import type { ResultCallback } from '../../utils/fp/Result'
 
@@ -191,5 +132,4 @@
   _clearCachedRecords(): void
 
   _debugDignoseMissingRecord(table: TableName<any>, id: RecordId): void
->>>>>>> 74ec66fd
 }