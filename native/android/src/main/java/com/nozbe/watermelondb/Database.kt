--- conflicted
+++ resolved
@@ -32,22 +32,6 @@
                 } else INSTANCES[name] as Database
             }
 
-<<<<<<< HEAD
-    private val db: SQLiteDatabase by lazy {
-        if (name == ":memory:" || name.contains("mode=memory")) {
-            // TODO: This SUCKS. Seems like Android doesn't like sqlite `?mode=memory&cache=shared` mode. To avoid random breakages, save the file to /tmp, but this is slow.
-            // NOTE: This is because Android system SQLite is not compiled with SQLITE_USE_URI=1
-            // issue `PRAGMA cache=shared` query after connection when needed
-            context.cacheDir.delete()
-            SQLiteDatabase.openOrCreateDatabase(
-                File(context.cacheDir, name).path,
-                null
-            )
-        } else
-            context.openOrCreateDatabase(
-                "$name.db", Context.MODE_PRIVATE, null
-            )
-=======
         // If you don't care about shared DB access between RN and Native use this along with
         // [_unsafeNativeReuse: false] param on JS side
         fun buildDatabase(
@@ -72,7 +56,6 @@
                 }
             return SQLiteDatabase.openDatabase(path, null, openFlags)
         }
->>>>>>> e9e1c34c
     }
 
     var userVersion: Int
