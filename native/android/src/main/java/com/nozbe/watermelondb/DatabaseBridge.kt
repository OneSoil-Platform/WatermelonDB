--- conflicted
+++ resolved
@@ -8,14 +8,9 @@
 import com.facebook.react.bridge.ReactContextBaseJavaModule
 import com.facebook.react.bridge.ReactMethod
 import com.facebook.react.bridge.ReadableArray
-<<<<<<< HEAD
-import com.facebook.react.bridge.Arguments
-import kotlin.collections.ArrayList
-=======
 import com.facebook.react.bridge.WritableArray
 import com.nozbe.watermelondb.utils.MigrationSet
 import com.nozbe.watermelondb.utils.Schema
->>>>>>> e9e1c34c
 import java.util.logging.Logger
 
 class DatabaseBridge(private val reactContext: ReactApplicationContext) :
@@ -26,13 +21,7 @@
 
     private val connections: MutableMap<ConnectionTag, Connection> = mutableMapOf()
 
-<<<<<<< HEAD
-    private val log: Logger? = if (BuildConfig.DEBUG) Logger.getLogger("DB_Bridge") else null
-
-    override fun getName(): String = "DatabaseBridge"
-=======
     override fun getName(): String = NAME
->>>>>>> e9e1c34c
 
     sealed class Connection {
         class Connected(val driver: DatabaseDriver) : Connection()
