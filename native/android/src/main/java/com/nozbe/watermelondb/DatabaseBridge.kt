--- conflicted
+++ resolved
@@ -140,13 +140,6 @@
     ) = withDriver(tag, promise) { it.unsafeResetDatabase(Schema(schemaVersion, schema)) }
 
     @ReactMethod
-<<<<<<< HEAD
-    fun unsafeClearCachedRecords(tag: ConnectionTag, promise: Promise) =
-            withDriver(tag, promise) { it.unsafeClearCachedRecords() }
-
-    @ReactMethod
-=======
->>>>>>> 9ec2808a
     fun getLocal(tag: ConnectionTag, key: String, promise: Promise) =
             withDriver(tag, promise) { it.getLocal(key) }
 
