--- conflicted
+++ resolved
@@ -45,12 +45,7 @@
   /__tests__/,
   /adapters\/__tests__/,
   /test\.js/,
-<<<<<<< HEAD
-  /type\.js/,
   /integrationTest/,
-=======
-  /integrationTest\.js/,
->>>>>>> c91545c5
   /__mocks__/,
   /\.DS_Store/,
 ]
