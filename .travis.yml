matrix:
  include:
    - language: objective-c
      osx_image: xcode11
      cache:
        timeout: 600
        directories:
          - $HOME/.cache/yarn
          - node_modules

      env:
        global:
        - LC_CTYPE=en_US.UTF-8
        - LANG=en_US.UTF-8

      before_install:
        - nvm install 11
        - which node
        - pwd
        - node --version
        - export TRAVIS_NODE_BINARY=$(which node)
        - curl -o- -L https://yarnpkg.com/install.sh | bash -s -- --version 1.9.4
        - export PATH=$HOME/.yarn/bin:$PATH
        - yarn -version
        - sudo gem install xcpretty

      install:
        - yarn

      script:
        - set -o pipefail
        - npm run ci:check
        - npm run test:ios | xcpretty
        - npm run swiftlint

    - language: android
      sudo: required
      android:
        components:
          - build-tools-28.0.3
          - android-28
          - android-24
          - sys-img-armeabi-v7a-android-24
          - tools
          - platform-tools
          - tools
      before_cache:
        - rm -f  $HOME/.gradle/caches/modules-2/modules-2.lock
        - rm -fr $HOME/.gradle/caches/*/plugin-resolution/
      cache:
        directories:
          - $HOME/.gradle/caches/
          - $HOME/.gradle/wrapper/
          - $HOME/.android/build-cache
      before_install:
<<<<<<< HEAD
        - nvm install 11
=======
        - echo 'fs.inotify.max_user_watches=524288' | sudo tee -a /etc/sysctl.conf && sudo sysctl -p
        - nvm install 10
>>>>>>> a08ba1e3
        - which node
        - node --version
        - export TRAVIS_NODE_BINARY=$(which node)
        - curl -o- -L https://yarnpkg.com/install.sh | bash -s -- --version 1.9.4
        - export PATH=$HOME/.yarn/bin:$PATH
        - yarn -version
        - android list targets | grep -E '^id:' | awk -F '"' '{$1=""; print $2}' # list all targets
        - echo no | android create avd --force -n test -t android-24 --abi armeabi-v7a
        - emulator -avd test -no-skin -no-window &
      install:
        - yarn
      script:
        - TERM=dumb yarn ktlint
        - android-wait-for-emulator
        - adb shell input keyevent 82 &
        - ./scripts/retryEmuAndTest
      after_failure:
        - adb logcat -d > logcat.txt
        - echo "$(cat logcat.txt)"

    - language: rust
      sudo: false
      cache:
        - cargo
      rust:
        - stable
      before_script:
        - (test -x $HOME/.cargo/bin/cargo-install-update || cargo install cargo-update)
        - (test -x $HOME/.cargo/bin/mdbook || cargo install --vers "^0.3" mdbook)
        - cargo install-update -a
      script:
        - ./scripts/mdbook<|MERGE_RESOLUTION|>--- conflicted
+++ resolved
@@ -53,12 +53,8 @@
           - $HOME/.gradle/wrapper/
           - $HOME/.android/build-cache
       before_install:
-<<<<<<< HEAD
         - nvm install 11
-=======
         - echo 'fs.inotify.max_user_watches=524288' | sudo tee -a /etc/sysctl.conf && sudo sysctl -p
-        - nvm install 10
->>>>>>> a08ba1e3
         - which node
         - node --version
         - export TRAVIS_NODE_BINARY=$(which node)
